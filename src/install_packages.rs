use std::collections::HashMap;
use std::env::temp_dir;
use std::ffi::OsString;
use std::fs;
use std::fs::File;
use std::io::{ErrorKind, Stdout, Write};
use std::os::unix::ffi::OsStringExt;
use std::path::{Path, PathBuf};
use std::sync::Arc;
<<<<<<< HEAD
use toml_edit::DocumentMut;
=======
use std::process::Command;
>>>>>>> 2f29f99d

use ar::Archive as ArArchive;
use async_compression::tokio::bufread::{GzipDecoder, XzDecoder, ZstdDecoder};
use bullet_stream::state::{Bullet, SubBullet};
use bullet_stream::{style, Print};
use futures::io::AllowStdIo;
use futures::TryStreamExt;
use indexmap::IndexSet;
use libcnb::build::BuildContext;
use libcnb::data::layer_name;
use libcnb::layer::{
    CachedLayerDefinition, EmptyLayerCause, InvalidMetadataAction, LayerState, RestoredLayerAction,
};
use libcnb::layer_env::{LayerEnv, ModificationBehavior, Scope};
use reqwest_middleware::ClientWithMiddleware;
use reqwest_middleware::Error::Reqwest;
use serde::{Deserialize, Serialize};
use sha2::{Digest, Sha256};
use tokio::fs::{read_to_string as async_read_to_string, write as async_write, File as AsyncFile};
use tokio::io::{copy as async_copy, BufReader as AsyncBufReader, BufWriter as AsyncBufWriter};
use tokio::task::{JoinError, JoinSet};
use tokio_tar::Archive as TarArchive;
use tokio_util::compat::FuturesAsyncReadCompatExt;
use tokio_util::io::InspectReader;
use walkdir::{DirEntry, WalkDir};

use crate::config::environment::Environment;
use crate::debian::{Distro, MultiarchName, RepositoryPackage};
use crate::{
    is_buildpack_debug_logging_enabled, BuildpackResult, DebianPackagesBuildpack,
    DebianPackagesBuildpackError,
};

pub(crate) async fn install_packages(
    context: &Arc<BuildContext<DebianPackagesBuildpack>>,
    client: &ClientWithMiddleware,
    distro: &Distro,
    packages_to_install: Vec<RepositoryPackage>,
    mut log: Print<Bullet<Stdout>>,
) -> BuildpackResult<Print<Bullet<Stdout>>> {
    log = log.h2("Installing packages");

    let new_metadata = InstallationMetadata {
        package_checksums: packages_to_install
            .iter()
            .map(|package| (package.name.to_string(), package.sha256sum.to_string()))
            .collect(),
        distro: distro.clone(),
    };

    let install_layer = context.cached_layer(
        layer_name!("packages"),
        CachedLayerDefinition {
            build: true,
            launch: true,
            invalid_metadata_action: &|_| InvalidMetadataAction::DeleteLayer,
            restored_layer_action: &|old_metadata: &InstallationMetadata, _| {
                if old_metadata == &new_metadata {
                    RestoredLayerAction::KeepLayer
                } else {
                    RestoredLayerAction::DeleteLayer
                }
            },
        },
    )?;

    match install_layer.state {
        LayerState::Restored { .. } => {
            log = packages_to_install
                .iter()
                .fold(
                    log.bullet("Restoring packages from cache"),
                    |log, package_to_install| {
                        log.sub_bullet(style::value(format!(
                            "{name}@{version}",
                            name = package_to_install.name,
                            version = package_to_install.version
                        )))
                    },
                )
                .done();
        }
        LayerState::Empty { cause } => {
            let install_log = packages_to_install.iter().fold(
                log.bullet(match cause {
                    EmptyLayerCause::NewlyCreated => "Requesting packages",
                    EmptyLayerCause::InvalidMetadataAction { .. } => {
                        "Requesting packages (invalid metadata)"
                    }
                    EmptyLayerCause::RestoredLayerAction { .. } => {
                        "Requesting packages (packages changed)"
                    }
                }),
                |log, package_to_install| {
                    log.sub_bullet(format!(
                        "{name_with_version} from {url}",
                        name_with_version = style::value(format!(
                            "{name}@{version}",
                            name = package_to_install.name,
                            version = package_to_install.version
                        )),
                        url = style::url(build_download_url(package_to_install))
                    ))
                },
            );

            let timer = install_log.start_timer("Downloading");
            install_layer.write_metadata(new_metadata)?;

            let mut download_and_extract_handles = JoinSet::new();

            for repository_package in &packages_to_install {
                download_and_extract_handles.spawn(download_and_extract(
                    client.clone(),
                    repository_package.clone(),
                    install_layer.path(),
                ));
            }

            while let Some(download_and_extract_handle) =
                download_and_extract_handles.join_next().await
            {
                download_and_extract_handle.map_err(InstallPackagesError::TaskFailed)??;
            }

            log = timer.done().done();
        }
    }

    // Configure the environment variables for the installed layer
    let layer_env = configure_layer_environment(
        &install_layer.path(),
        &MultiarchName::from(&distro.architecture),
    );

    install_layer.write_env(layer_env)?;

    rewrite_package_configs(&install_layer.path()).await?;

    // Load and apply environment variables from the project.toml file
    let env_file_path = context.app_dir.join("project.toml");
    let env = Environment::load_from_toml(&env_file_path, &install_layer.path().to_string_lossy());
    env.apply();

    // Execute commands after package installation
    let commands = env.get_commands();
    for package in &packages_to_install {
        if let Some(package_commands) = commands.get(&package.name.to_string()) {
            log = execute_commands_and_log(package_commands, &env.get_variables(), &package.name, log).await;
        }
    }

    let mut install_log = log.bullet("Installation complete");
    if is_buildpack_debug_logging_enabled() {
        install_log = print_layer_contents(&install_layer.path(), install_log);
    }
    log = install_log.done();

    Ok(log)
}

async fn execute_commands_and_log(
    commands: &[String],
    env_variables: &HashMap<String, String>,
    package_name: &str,
    mut log: Print<Bullet<Stdout>>,
) -> Print<Bullet<Stdout>> {
    log = log.h2(format!("Running commands for package: {}", package_name));
    for command in commands {
        log = log.bullet(format!("Executing command: {}", command)).done();

        let mut cmd = Command::new("sh");
        cmd.arg("-c").arg(command);
        cmd.envs(env_variables);

        let output = cmd.output().expect("Failed to execute command");
        if output.status.success() {
            log = log
                .bullet(format!(
                    "Command succeeded: {}\nOutput: {}",
                    command,
                    String::from_utf8_lossy(&output.stdout)
                ))
                .done();
        } else {
            log = log
                .bullet(format!(
                    "Command failed: {}\nError: {}",
                    command,
                    String::from_utf8_lossy(&output.stderr)
                ))
                .done();
        }
    }
    log
}

fn print_layer_contents(
    install_path: &Path,
    log: Print<SubBullet<Stdout>>,
) -> Print<SubBullet<Stdout>> {
    let mut directory_log = log.start_stream("Layer file listing");
    WalkDir::new(install_path)
        .into_iter()
        .flatten()
        .filter(|entry| {
            // filter out the env layer that's created for CNB environment files
            if let Some(parent) = entry.path().parent() {
                if parent == install_path.join("env") {
                    return false;
                }
            }
            entry.file_type().is_file()
        })
        .map(|entry| entry.path().to_path_buf())
        .for_each(|path| {
            let _ = writeln!(&mut directory_log, "{}", path.to_string_lossy());
        });
    let _ = writeln!(&mut directory_log);
    directory_log.done()
}

async fn download_and_extract(
    client: ClientWithMiddleware,
    repository_package: RepositoryPackage,
    install_dir: PathBuf,
) -> BuildpackResult<()> {
    let download_path = download(client, &repository_package).await?;
    extract(download_path, install_dir).await
}

async fn download(
    client: ClientWithMiddleware,
    repository_package: &RepositoryPackage,
) -> BuildpackResult<PathBuf> {
    let download_url = build_download_url(repository_package);

    let download_file_name = PathBuf::from(repository_package.filename.as_str())
        .file_name()
        .map(ToOwned::to_owned)
        .ok_or(InstallPackagesError::InvalidFilename(
            repository_package.name.clone(),
            repository_package.filename.clone(),
        ))?;

    let download_path = temp_dir().join::<&Path>(download_file_name.as_ref());

    let response = client
        .get(&download_url)
        .send()
        .await
        .and_then(|res| res.error_for_status().map_err(Reqwest))
        .map_err(|e| InstallPackagesError::RequestPackage(repository_package.clone(), e))?;

    let mut hasher = Sha256::new();

    let mut writer = AsyncFile::create(&download_path)
        .await
        .map_err(|e| {
            InstallPackagesError::WritePackage(
                repository_package.clone(),
                download_url.clone(),
                download_path.clone(),
                e,
            )
        })
        .map(AsyncBufWriter::new)?;

    // the inspect reader lets us pipe the response to both the output file and the hash digest
    let mut reader = AsyncBufReader::new(InspectReader::new(
        // and we need to convert the http stream into an async reader
        FuturesAsyncReadCompatExt::compat(
            response
                .bytes_stream()
                .map_err(|e| std::io::Error::new(ErrorKind::Other, e))
                .into_async_read(),
        ),
        |bytes| hasher.update(bytes),
    ));

    async_copy(&mut reader, &mut writer).await.map_err(|e| {
        InstallPackagesError::WritePackage(
            repository_package.clone(),
            download_url.clone(),
            download_path.clone(),
            e,
        )
    })?;

    let calculated_hash = format!("{:x}", hasher.finalize());
    let hash = repository_package.sha256sum.to_string();

    if hash != calculated_hash {
        Err(InstallPackagesError::ChecksumFailed {
            url: download_url,
            expected: hash,
            actual: calculated_hash,
        })?;
    }

    Ok(download_path)
}

async fn extract(download_path: PathBuf, output_dir: PathBuf) -> BuildpackResult<()> {
    // a .deb file is an ar archive
    // https://manpages.ubuntu.com/manpages/jammy/en/man5/deb.5.html
    let mut debian_archive = File::open(&download_path)
        .map_err(|e| InstallPackagesError::OpenPackageArchive(download_path.clone(), e))
        .map(ArArchive::new)?;

    while let Some(entry) = debian_archive.next_entry() {
        let entry = entry
            .map_err(|e| InstallPackagesError::OpenPackageArchiveEntry(download_path.clone(), e))?;
        let entry_path = PathBuf::from(OsString::from_vec(entry.header().identifier().to_vec()));
        let entry_reader =
            AsyncBufReader::new(FuturesAsyncReadCompatExt::compat(AllowStdIo::new(entry)));

        // https://manpages.ubuntu.com/manpages/noble/en/man5/deb.5.html
        match (
            entry_path.file_stem().and_then(|v| v.to_str()),
            entry_path.extension().and_then(|v| v.to_str()),
        ) {
            (Some("data.tar"), Some("gz")) => {
                let mut tar_archive = TarArchive::new(GzipDecoder::new(entry_reader));
                tar_archive
                    .unpack(&output_dir)
                    .await
                    .map_err(|e| InstallPackagesError::UnpackTarball(download_path.clone(), e))?;
            }
            (Some("data.tar"), Some("zstd" | "zst")) => {
                let mut tar_archive = TarArchive::new(ZstdDecoder::new(entry_reader));
                tar_archive
                    .unpack(&output_dir)
                    .await
                    .map_err(|e| InstallPackagesError::UnpackTarball(download_path.clone(), e))?;
            }
            (Some("data.tar"), Some("xz")) => {
                let mut tar_archive = TarArchive::new(XzDecoder::new(entry_reader));
                tar_archive
                    .unpack(&output_dir)
                    .await
                    .map_err(|e| InstallPackagesError::UnpackTarball(download_path.clone(), e))?;
            }
            (Some("data.tar"), Some(compression)) => {
                Err(InstallPackagesError::UnsupportedCompression(
                    download_path.clone(),
                    compression.to_string(),
                ))?;
            }
            _ => {
                // ignore other potential file entries (e.g.; debian-binary, control.tar)
            }
        };
    }

    Ok(())
}

// Modified function to include setting GIT_EXEC_PATH
fn configure_layer_environment(install_path: &Path, multiarch_name: &MultiarchName) -> LayerEnv {
    let mut layer_env = LayerEnv::new();

    let bin_paths = [
        install_path.join("bin"),
        install_path.join("usr/bin"),
        install_path.join("usr/sbin"),
    ];
    prepend_to_env_var(&mut layer_env, "PATH", &bin_paths);

<<<<<<< HEAD
    // Check if git or ghostscript is in project.toml and set GS_LIB
    let project_toml_path = install_path.join("project.toml");
    if project_toml_path.exists() {
        let contents = fs::read_to_string(project_toml_path).unwrap();
        let doc = contents.parse::<DocumentMut>().unwrap();

        if doc.get("git").is_some() {
            // Set GIT_EXEC_PATH
            let git_exec_path = install_path.join("usr/lib/git-core");
            layer_env.insert(
                Scope::All,
                ModificationBehavior::Override,
                "GIT_EXEC_PATH",
                git_exec_path.to_string_lossy().to_string(),
            );
        }

        if doc.get("ghostscript").is_some() {
            let gs_lib_path = install_path.join("var/lib/ghostscript");
            layer_env.insert(
                Scope::All,
                ModificationBehavior::Override,
                "GS_LIB",
                gs_lib_path.to_string_lossy().to_string(),
            );
        }
    }

    // support multi-arch and legacy filesystem layouts for debian packages
=======
    // Load and apply environment variables from the project.toml file
    let project_toml_path = install_path.join("project.toml");
    if project_toml_path.exists() {
        let env = Environment::load_from_toml(&project_toml_path, &install_path.to_string_lossy());
        for (key, value) in env.get_variables() {
            prepend_to_env_var(&mut layer_env, key, vec![value.clone()]);
        }
    }

    // Support multi-arch and legacy filesystem layouts for debian packages
>>>>>>> 2f29f99d
    let library_paths = [
        install_path.join(format!("usr/lib/{multiarch_name}")),
        install_path.join("usr/lib"),
        install_path.join(format!("lib/{multiarch_name}")),
        install_path.join("lib"),
    ]
    .iter()
    .fold(IndexSet::new(), |mut acc, lib_dir| {
        for dir in find_all_dirs_containing(lib_dir, shared_library_file) {
            acc.insert(dir);
        }
        acc.insert(lib_dir.clone());
        acc
    });
    prepend_to_env_var(&mut layer_env, "LD_LIBRARY_PATH", &library_paths);
    prepend_to_env_var(&mut layer_env, "LIBRARY_PATH", &library_paths);

    let include_paths = [
        install_path.join(format!("usr/include/{multiarch_name}")),
        install_path.join("usr/include"),
    ]
    .iter()
    .fold(IndexSet::new(), |mut acc, include_dir| {
        for dir in find_all_dirs_containing(include_dir, header_file) {
            acc.insert(dir);
        }
        acc.insert(include_dir.clone());
        acc
    });
    prepend_to_env_var(&mut layer_env, "INCLUDE_PATH", &include_paths);
    prepend_to_env_var(&mut layer_env, "CPATH", &include_paths);
    prepend_to_env_var(&mut layer_env, "CPPPATH", &include_paths);

    let pkg_config_paths = [
        install_path.join(format!("usr/lib/{multiarch_name}/pkgconfig")),
        install_path.join("usr/lib/pkgconfig"),
    ];
    prepend_to_env_var(&mut layer_env, "PKG_CONFIG_PATH", &pkg_config_paths);

    layer_env
}

fn find_all_dirs_containing(
    starting_dir: &Path,
    condition: impl Fn(&Path) -> bool,
) -> Vec<PathBuf> {
    let mut matches = vec![];
    if let Ok(true) = starting_dir.try_exists() {
        for entry in WalkDir::new(starting_dir).into_iter().flatten() {
            if let Some(parent_dir) = entry.path().parent() {
                if condition(entry.path()) {
                    matches.push(parent_dir.to_path_buf());
                }
            }
        }
    }
    // order the paths by longest to shortest
    matches.sort_by_key(|v| std::cmp::Reverse(v.as_os_str().len()));
    matches
}

fn shared_library_file(path: &Path) -> bool {
    let mut current_path = path.to_path_buf();
    let mut current_ext = current_path.extension();
    let mut current_name = current_path.file_stem();
    while let (Some(name), Some(ext)) = (current_name, current_ext) {
        if ext == "so" {
            return true;
        }
        current_path = PathBuf::from(name);
        current_ext = current_path.extension();
        current_name = current_path.file_stem();
    }
    false
}

fn header_file(path: &Path) -> bool {
    matches!(path.extension(), Some(ext) if ext == "h")
}

fn prepend_to_env_var<I, T>(layer_env: &mut LayerEnv, name: &str, paths: I)
where
    I: IntoIterator<Item = T>,
    T: Into<OsString>,
{
    let separator = ":";
    layer_env.insert(Scope::All, ModificationBehavior::Delimiter, name, separator);
    layer_env.insert(
        Scope::All,
        ModificationBehavior::Prepend,
        name,
        paths
            .into_iter()
            .map(Into::into)
            .collect::<Vec<_>>()
            .join(separator.as_ref()),
    );
}

async fn rewrite_package_configs(install_path: &Path) -> BuildpackResult<()> {
    let package_configs = WalkDir::new(install_path)
        .into_iter()
        .flatten()
        .filter(is_package_config)
        .map(|entry| entry.path().to_path_buf());

    for package_config in package_configs {
        rewrite_package_config(&package_config, install_path).await?;
    }

    Ok(())
}

fn is_package_config(entry: &DirEntry) -> bool {
    matches!((
        entry.path().parent().and_then(|p| p.file_name()),
        entry.path().extension()
    ), (Some(parent), Some(ext)) if parent == "pkgconfig" && ext == "pc")
}

async fn rewrite_package_config(package_config: &Path, install_path: &Path) -> BuildpackResult<()> {
    let contents = async_read_to_string(package_config)
        .await
        .map_err(|e| InstallPackagesError::ReadPackageConfig(package_config.to_path_buf(), e))?;

    let new_contents = contents
        .lines()
        .map(|line| {
            if let Some(prefix_value) = line.strip_prefix("prefix=") {
                format!(
                    "prefix={}",
                    install_path
                        .join(prefix_value.trim_start_matches('/'))
                        .to_string_lossy()
                )
            } else {
                line.to_string()
            }
        })
        .collect::<Vec<_>>()
        .join("\n");

    Ok(async_write(package_config, new_contents)
        .await
        .map_err(|e| InstallPackagesError::WritePackageConfig(package_config.to_path_buf(), e))?)
}

fn build_download_url(repository_package: &RepositoryPackage) -> String {
    format!(
        "{}/{}",
        repository_package.repository_uri.as_str(),
        repository_package.filename.as_str()
    )
}

#[derive(Debug)]
pub(crate) enum InstallPackagesError {
    TaskFailed(JoinError),
    InvalidFilename(String, String),
    RequestPackage(RepositoryPackage, reqwest_middleware::Error),
    WritePackage(RepositoryPackage, String, PathBuf, std::io::Error),
    ChecksumFailed {
        url: String,
        expected: String,
        actual: String,
    },
    OpenPackageArchive(PathBuf, std::io::Error),
    OpenPackageArchiveEntry(PathBuf, std::io::Error),
    UnpackTarball(PathBuf, std::io::Error),
    UnsupportedCompression(PathBuf, String),
    ReadPackageConfig(PathBuf, std::io::Error),
    WritePackageConfig(PathBuf, std::io::Error),
}

impl From<InstallPackagesError> for libcnb::Error<DebianPackagesBuildpackError> {
    fn from(value: InstallPackagesError) -> Self {
        Self::BuildpackError(DebianPackagesBuildpackError::InstallPackages(value))
    }
}

#[derive(Debug, Serialize, Deserialize, Eq, PartialEq, Clone)]
struct InstallationMetadata {
    package_checksums: HashMap<String, String>,
    distro: Distro,
}

#[cfg(test)]
mod test {
    use std::ffi::OsString;
    use std::path::{Path, PathBuf};

    use libcnb::layer_env::Scope;
    use tempfile::TempDir;

    use crate::debian::MultiarchName;
    use crate::install_packages::configure_layer_environment;

    #[test]
    fn configure_layer_environment_adds_nested_directories_with_shared_libraries_to_library_path() {
        let arch = MultiarchName::X86_64_LINUX_GNU;
        let install_dir = create_installation(bon::vec![
            format!("usr/lib/{arch}/nested-1/shared-library.so.2"),
            "usr/lib/nested-2/shared-library.so",
            format!("lib/{arch}/nested-3/shared-library.so.4"),
            format!("lib/{arch}/nested-3/deeply/shared-library.so.5"),
            "lib/nested-4/shared-library.so.3.0.0",
            "usr/lib/nested-but/does-not-contain-a-shared-library.txt",
            "usr/not-a-lib-dir/shared-library.so.6"
        ]);
        let install_path = install_dir.path();
        let layer_env = configure_layer_environment(install_path, &arch);
        assert_eq!(
            split_into_paths(layer_env.apply_to_empty(Scope::All).get("LD_LIBRARY_PATH")),
            vec![
                install_path.join(format!("usr/lib/{arch}/nested-1")),
                install_path.join(format!("usr/lib/{arch}")),
                install_path.join("usr/lib/nested-2"),
                install_path.join("usr/lib"),
                install_path.join(format!("lib/{arch}/nested-3/deeply")),
                install_path.join(format!("lib/{arch}/nested-3")),
                install_path.join(format!("lib/{arch}")),
                install_path.join("lib/nested-4"),
                install_path.join("lib"),
            ]
        );
    }

    #[test]
    fn configure_layer_environment_adds_nested_directories_with_headers_to_include_path() {
        let arch = MultiarchName::X86_64_LINUX_GNU;
        let install_dir = create_installation(bon::vec![
            format!("usr/include/{arch}/nested-1/header.h"),
            "usr/include/nested-2/header.h",
            "usr/include/nested-2/deeply/header.h",
            "usr/include/nested-but/does-not-contain-a-header.txt",
            "usr/not-an-include-dir/header.h"
        ]);
        let install_path = install_dir.path();
        let layer_env = configure_layer_environment(install_path, &arch);
        assert_eq!(
            split_into_paths(layer_env.apply_to_empty(Scope::All).get("INCLUDE_PATH")),
            vec![
                install_path.join(format!("usr/include/{arch}/nested-1")),
                install_path.join(format!("usr/include/{arch}")),
                install_path.join("usr/include/nested-2/deeply"),
                install_path.join("usr/include/nested-2"),
                install_path.join("usr/include"),
            ]
        );
    }

    fn create_installation(files: Vec<String>) -> TempDir {
        let install_dir = tempfile::tempdir().unwrap();
        for file in files {
            create_file(install_dir.path(), &file);
        }
        install_dir
    }

    fn create_file(install_dir: &Path, file: &str) {
        let file_path = install_dir.join(file);
        let dir = file_path.parent().unwrap();
        std::fs::create_dir_all(dir).unwrap();
        std::fs::File::create(file_path).unwrap();
    }

    fn split_into_paths(env_var: Option<&OsString>) -> Vec<PathBuf> {
        env_var
            .map(|v| {
                v.to_string_lossy()
                    .split(':')
                    .map(PathBuf::from)
                    .collect::<Vec<_>>()
            })
            .unwrap_or_default()
    }
}

#[cfg(test)]
<<<<<<< HEAD
mod unit_tests {
    use std::path::PathBuf;
    use libcnb::layer_env::Scope;
    use crate::install_packages::configure_layer_environment;
    use crate::debian::MultiarchName;
    use std::str::FromStr;
    use std::fs;

    #[test]
    fn test_configure_layer_environment_sets_git_exec_path() {
        let temp_dir = tempfile::tempdir().unwrap();
        let install_path = temp_dir.path();
        let project_toml_path = install_path.join("project.toml");

        // Copy project.toml from fixtures
        fs::copy("tests/fixtures/unit_tests/project.toml", &project_toml_path).unwrap();

        let multiarch_name = MultiarchName::from_str("x86_64-linux-gnu").unwrap();
        let layer_env = configure_layer_environment(&install_path, &multiarch_name);

        assert_eq!(
            layer_env.apply_to_empty(Scope::All).get("GIT_EXEC_PATH").map(|s| s.to_string_lossy().into_owned()),
            Some(install_path.join("usr/lib/git-core").to_string_lossy().to_string())
        );
    }

    #[test]
    fn test_configure_layer_environment_sets_gs_lib() {
        let temp_dir = tempfile::tempdir().unwrap();
        let install_path = temp_dir.path();
        let project_toml_path = install_path.join("project.toml");

        // Copy project.toml from fixtures
        fs::copy("tests/fixtures/unit_tests/project.toml", &project_toml_path).unwrap();

        let multiarch_name = MultiarchName::from_str("x86_64-linux-gnu").unwrap();
        let layer_env = configure_layer_environment(&install_path, &multiarch_name);

        assert_eq!(
            layer_env.apply_to_empty(Scope::All).get("GS_LIB").map(|s| s.to_string_lossy().into_owned()),
            Some(install_path.join("var/lib/ghostscript").to_string_lossy().to_string())
        );
=======
mod tests {
    use super::*;
    use tempfile::tempdir;
    use std::collections::HashMap;
    use bullet_stream::Print;
    use std::io::stdout;
    use crate::debian::RepositoryUri; // Import RepositoryUri

    #[tokio::test]
    async fn test_run_commands_after_install() {
        // Create a temporary directory for testing
        let dir = tempdir().unwrap();
        let file_path = dir.path().join("testfile");

        // Simulated packages to install
        let packages_to_install = vec![
            RepositoryPackage {
                name: "testpackage".to_string(),
                version: "1.0.0".to_string(),
                filename: "testpackage.deb".to_string(),
                repository_uri: RepositoryUri::from("http://example.com"),
                sha256sum: "".to_string(),
                depends: None,
                pre_depends: None,
                provides: None,
            }
        ];

        // Simulated environment configuration
        let env = Environment::new(
            HashMap::new(),
            HashMap::from([
                ("testpackage".to_string(), vec![
                    format!("touch {}", file_path.display()),
                    format!("echo 'Hello, world!' > {}", file_path.display())
                ])
            ])
        );

        // Simulated log
        let mut log = Print::new(stdout()).h2("Running commands");

        // Execute commands after package installation
        for package in &packages_to_install {
            if let Some(package_commands) = env.get_commands().get(&package.name) {
                log = execute_commands_and_log(package_commands, &env.get_variables(), &package.name, log).await;
            }
        }

        // Verify that the file was created and contains the expected content
        let content = std::fs::read_to_string(file_path).expect("Failed to read file");
        assert_eq!(content, "Hello, world!\n");
>>>>>>> 2f29f99d
    }
}<|MERGE_RESOLUTION|>--- conflicted
+++ resolved
@@ -7,11 +7,8 @@
 use std::os::unix::ffi::OsStringExt;
 use std::path::{Path, PathBuf};
 use std::sync::Arc;
-<<<<<<< HEAD
 use toml_edit::DocumentMut;
-=======
 use std::process::Command;
->>>>>>> 2f29f99d
 
 use ar::Archive as ArArchive;
 use async_compression::tokio::bufread::{GzipDecoder, XzDecoder, ZstdDecoder};
@@ -381,7 +378,6 @@
     ];
     prepend_to_env_var(&mut layer_env, "PATH", &bin_paths);
 
-<<<<<<< HEAD
     // Check if git or ghostscript is in project.toml and set GS_LIB
     let project_toml_path = install_path.join("project.toml");
     if project_toml_path.exists() {
@@ -411,7 +407,6 @@
     }
 
     // support multi-arch and legacy filesystem layouts for debian packages
-=======
     // Load and apply environment variables from the project.toml file
     let project_toml_path = install_path.join("project.toml");
     if project_toml_path.exists() {
@@ -422,7 +417,6 @@
     }
 
     // Support multi-arch and legacy filesystem layouts for debian packages
->>>>>>> 2f29f99d
     let library_paths = [
         install_path.join(format!("usr/lib/{multiarch_name}")),
         install_path.join("usr/lib"),
@@ -702,7 +696,6 @@
 }
 
 #[cfg(test)]
-<<<<<<< HEAD
 mod unit_tests {
     use std::path::PathBuf;
     use libcnb::layer_env::Scope;
@@ -745,7 +738,8 @@
             layer_env.apply_to_empty(Scope::All).get("GS_LIB").map(|s| s.to_string_lossy().into_owned()),
             Some(install_path.join("var/lib/ghostscript").to_string_lossy().to_string())
         );
-=======
+    }
+}
 mod tests {
     use super::*;
     use tempfile::tempdir;
@@ -798,6 +792,5 @@
         // Verify that the file was created and contains the expected content
         let content = std::fs::read_to_string(file_path).expect("Failed to read file");
         assert_eq!(content, "Hello, world!\n");
->>>>>>> 2f29f99d
     }
 }