use crate::aptfile::Aptfile;
use crate::errors::AptBuildpackError;
use libcnb::build::{BuildContext, BuildResult, BuildResultBuilder};
use libcnb::detect::{DetectContext, DetectResult, DetectResultBuilder};
use libcnb::generic::{GenericMetadata, GenericPlatform};
use libcnb::{buildpack_main, Buildpack};
use std::fs;

<<<<<<< HEAD
mod aptfile;
=======
#[cfg(test)]
use libcnb_test as _;

>>>>>>> fd1f819e
mod errors;

buildpack_main!(AptBuildpack);

const APTFILE_PATH: &str = "Aptfile";

struct AptBuildpack;

impl Buildpack for AptBuildpack {
    type Platform = GenericPlatform;
    type Metadata = GenericMetadata;
    type Error = AptBuildpackError;

    fn detect(&self, context: DetectContext<Self>) -> libcnb::Result<DetectResult, Self::Error> {
        let exists = context
            .app_dir
            .join(APTFILE_PATH)
            .try_exists()
            .map_err(AptBuildpackError::DetectAptfile)?;

        if exists {
            DetectResultBuilder::pass().build()
        } else {
            DetectResultBuilder::fail().build()
        }
    }

    fn build(&self, context: BuildContext<Self>) -> libcnb::Result<BuildResult, Self::Error> {
        let _aptfile: Aptfile = fs::read_to_string(context.app_dir.join(APTFILE_PATH))
            .map_err(AptBuildpackError::ReadAptfile)?
            .parse()
            .map_err(|_| AptBuildpackError::ParseAptfile)?;

        BuildResultBuilder::new().build()
    }
}<|MERGE_RESOLUTION|>--- conflicted
+++ resolved
@@ -6,13 +6,10 @@
 use libcnb::{buildpack_main, Buildpack};
 use std::fs;
 
-<<<<<<< HEAD
-mod aptfile;
-=======
 #[cfg(test)]
 use libcnb_test as _;
 
->>>>>>> fd1f819e
+mod aptfile;
 mod errors;
 
 buildpack_main!(AptBuildpack);
