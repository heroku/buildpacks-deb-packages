# Heroku's `.deb` Packages Buildpack

[![CI][ci-badge]][ci-link] [![Registry][registry-badge]][registry-link]

`heroku/deb-packages` is a [Heroku Cloud Native Buildpack][heroku-cnbs] that adds support for installing Debian
packages required by an application that are not available in the build or run image used.

System dependencies on Debian distributions like Ubuntu are described by `<package-name>.deb` files. These are
typically installed using CLI tools such as `apt` or `dpkg`. This buildpack implements logic to install packages
from `.deb` files in a CNB-friendly manner that does not require root permissions or modifications to system files
that could invalidate how [CNB rebasing][cnb-rebase] functionality works.

> [!IMPORTANT]
> This is a [Cloud Native Buildpack][cnb], and is a component of the [Heroku Cloud Native Buildpacks][heroku-cnbs]
> project, which is in preview. If you are instead looking for the Heroku Apt Buildpack (for use on the Heroku
> platform), you may find it [here][classic-apt-buildpack].

This buildpack is compatible with the following environments:

| OS    | Arch  | Distro Name | Distro Version |
|-------|-------|-------------|----------------|
| linux | amd64 | Ubuntu      | 24.04          |
| linux | arm64 | Ubuntu      | 24.04          |
| linux | amd64 | Ubuntu      | 22.04          |

---

## Usage

> [!NOTE]
> Before getting started, ensure you have the pack CLI installed. Installation instructions are
> available [here][pack-install].

To include this buildpack in your application:

```shell
pack build my-app --builder heroku/builder:24 --buildpack heroku/deb-packages
```

And then run the image:

```shell
docker run --rm -it my-app
```

## Configuration

### `project.toml`

The configuration for this buildpack must be added to the project descriptor file (`project.toml`) at the root of your
project using the `com.heroku.buildpacks.deb-packages` table. The list of packages to install must be
specified there. See below for the [configuration schema](#schema) and an [example](#example).

### Configuring Environment Variables

<<<<<<< HEAD
You can configure environment variables for the packages installed by this buildpack by defining them in the `project.toml` file. The environment variables are specified under the `env` key for each package.  There can be more than one environment variable defined for each package.

During the build process, the buildpack will read the `project.toml` file and apply the specified environment variables. The `{install_dir}` placeholder will be replaced with the actual paths so the variables are available at both `build` and `launch` phases using [layer environment variables][cnb-environment].

### Executing Commands After Package Installation

You can specify commands to be executed after the installation of each package by defining them in the project.toml file under the commands key for each package. These commands will be executed in the order they are listed.

=======
You can configure environment variables for the packages installed by this buildpack by defining them in the `project.toml` file. The environment variables are specified under the `env` key for each package.

During the build process, the buildpack will read the `project.toml` file and apply the specified environment variables. The `{install_dir}` placeholder will be replaced with the actual paths so the variables are available at both `build` and `launch` phases using [layer environment variables][cnb-environment].

>>>>>>> 2e9918a1
#### Example

```toml
# _.schema-version is required for the project descriptor
[_]
schema-version = "0.2"

# buildpack configuration goes here
[com.heroku.buildpacks.deb-packages]
install = [
    # string version of a dependency to install
    system-cron,
    # inline-table version of a dependency to install
<<<<<<< HEAD
    { name = "git", env = { "GIT_EXEC_PATH" = "{install_dir}/usr/lib/git-core", "GIT_TEMPLATE_DIR" = "{install_dir}/usr/share/git-core/templates" }, commands = ["echo 'Git installed successfully'", "git --version"]},
    { name = "babeld" },
    { name = "ghostscript", skip_dependencies = true, force = true, env = { "GS_LIB" = "{install_dir}/var/lib/ghostscript" }, commands = ["echo Ghostscript installed successfully", "gs --version"]},
=======
    { name = "git", 
      env = { "GIT_EXEC_PATH" = "{install_dir}/usr/lib/git-core", 
              "GIT_TEMPLATE_DIR" = "{install_dir}/usr/share/git-core/templates" }
    },
    { name = "babeld" },
    { name = "ghostscript",
      skip_dependencies = true,
      force = true,
      env = { "GS_LIB" = "{install_dir}/var/lib/ghostscript" }
    },
>>>>>>> 2e9918a1
]
```

#### Schema

- `com.heroku.buildpacks.deb-packages` *__([table][toml-table], optional)__*

  The root configuration for this buildpack.

    - `install` *__([array][toml-array], optional)__*

      A list of one or more packages to install. Each package can be specified in either of the following formats:

        - *__([string][toml-string])__*

          The name of the package to install.

      <p>&nbsp;&nbsp;&nbsp; <em><strong>OR</strong></em></p>

        - *__([inline-table][toml-inline-table])__*
            - `name` *__([string][toml-string], required)__*

              The name of the package to install.

            - `skip_dependencies` *__([boolean][toml-boolean], optional, default = false)__*

              If set to `true`, no attempt will be made to install any dependencies of the given package.

            - `force` *__([boolean][toml-boolean], optional, default = false)__*

              If set to `true`, the package will be installed even if it's already installed on the system.

            - `env` *__([inline-table][toml-inline-table], optional, default={})__*

              A table of environment variables to set for the package. The keys are the variable names and the values are the variable values. The `{build_dir}` placeholder can be used in the values and will be replaced with the actual build directory path.

<<<<<<< HEAD
            - `commands` *__([array][toml-array], optional, default=[])__*

              A list of commands to execute after the package is installed. The commands will be executed in the order they are listed.

=======
>>>>>>> 2e9918a1
> [!TIP]
> Users of the [heroku-community/apt][classic-apt-buildpack] can migrate their Aptfile to the above configuration by
> adding a `project.toml` file with:
>
> ```toml
> [_]
> schema-version = "0.2"
>
> [com.heroku.buildpacks.deb-packages]
> install = [
>   # copy the contents of your Aptfile here, e.g.;
>   # "package-a",
>   # "package-b",
>   # "package-c"
> ]
> ```
>
> If your Aptfile contains a package name that uses wildcards (e.g.; `mysql-*`) this must be replaced with the full list
> of matching package names.

### Environment Variables

The following environment variables can be passed to the buildpack:

| Name           | Value               | Default | Description                                                                                        |
|----------------|---------------------|---------|----------------------------------------------------------------------------------------------------|
| `BP_LOG_LEVEL` | `INFO`,<br> `DEBUG` | `INFO`  | Configures the verbosity of buildpack output. The `DEBUG` level is a superset of the `INFO` level. |

## How it works

### Detection

This buildpack will pass detection if:

- A `project.toml` file is found at the root of the application source directory

### Build

#### Step 1: Build the package index

Each supported distro is configured to download from the
following [Ubuntu repositories][about-ubuntu-repositories]:

- `main` - Canonical-supported free and open-source software.
- `universe` - Community-maintained free and open-source software.

These repositories comply with the [Debian Repository Format][debian-repository-format] so
building the list of packages involves:

- Downloading the [Release][release-file] file, validating its
  OpenPGP signature, and caching this in a [layer][cnb-layer] available at `build`.
- Finding and downloading the [Package Index][package-index-file] entry from the [Release][release-file] for the target
  architecture and caching this in a [layer][cnb-layer] available at `build`.
- Building an index of [Package Name][package-name-field] → ([Repository URI][debian-repository-uri],
  [Binary Package][debian-binary-package]) entries that can be used to lookup information about any packages requested
  for install.

#### Step 2: Determine the packages to install

For each package requested for install declared in the [buildpack configuration](#configuration):

- Lookup the [Binary Package][debian-binary-package] in the [Package Index](#step-1-build-the-package-index).
- Check if the requested package is already installed on the system
    - If it is already installed and the requested package is configured with `force = false`
        - Skip the package
- If the requested package is configured with `skip_dependencies = false`:
    - Add the latest version of the requested package.
    - Read the dependencies listed in the [Depends][binary-dependency-fields]
      and [Pre-Depends][binary-dependency-fields]
      from the [Binary Package][debian-binary-package].
    - For each dependency:
        - Recursively lookup the dependent package and follow the same steps outlined above until all transitive
          dependencies are added.
- If the requested package is configured with `skip_dependencies = true`:
    - Add the latest version of the requested package.

> [!NOTE]
> This buildpack is not meant to be a replacement for a fully-featured dependency manager like Apt. The simplistic
> dependency resolution strategy described above is for convenience, not accuracy. Any extra dependencies added are
> reported to the user during the build process so, if they aren't correct, you should disable the dependency resolution
> on a per-package basis with [configuration](#configuration) and explicitly list out each package you need installed.

#### Step 3: Install packages

For each package added after [determining the packages to install](#step-2-determine-the-packages-to-install):

- Download the [Binary Package][debian-binary-package] from the repository that contains it as
  a [Debian Archive][debian-archive].
- Extract the contents of the `data.tar` entry from the [Debian Archive][debian-archive] into a [layer][cnb-layer]
  available at `build` and `launch`.
- Rewrite any [pkg-config][package-config-file] files to use a `prefix` set to the layer directory of the installed
  package.
- Configure the following [layer environment variables][cnb-environment] to be available at both `build` and `launch`:

| Environment Variable | Appended Values                                                                                                  | Contents         |
|----------------------|------------------------------------------------------------------------------------------------------------------|------------------|
| `PATH`               | `/<layer_dir>/bin` <br> `/<layer_dir>/usr/bin` <br> `/<layer_dir>/usr/sbin`                                      | binaries         |
| `LD_LIBRARY_PATH`    | `/<layer_dir>/usr/lib/<arch>` <br> `/<layer_dir>/usr/lib` <br> `/<layer_dir>/lib/<arch>` <br> `/<layer_dir>/lib` | shared libraries |
| `LIBRARY_PATH`       | Same as `LD_LIBRARY_PATH`                                                                                        | static libraries |
| `INCLUDE_PATH`       | `/<layer_dir>/usr/include/<arch>` <br> `/<layer_dir>/usr/include`                                                | header files     |
| `CPATH`              | Same as `INCLUDE_PATH`                                                                                           | header files     |
| `CPPPATH`            | Same as `INCLUDE_PATH`                                                                                           | header files     |

| `PKG_CONFIG_PATH`    | `/<layer_dir>/usr/lib/<arch>/pkgconfig` <br> `/<layer_dir>/usr/lib/pkgconfig`                                    | pc files         |

## Contributing

Issues and pull requests are welcome. See our [contributing guidelines](./CONTRIBUTING.md) if you would like to help.

[about-ubuntu-repositories]: https://help.ubuntu.com/community/Repositories/Ubuntu

[binary-dependency-fields]: https://www.debian.org/doc/debian-policy/ch-relationships.html#binary-dependencies-depends-recommends-suggests-enhances-pre-depends

[ci-badge]: https://github.com/heroku/buildpacks-deb-packages/actions/workflows/ci.yml/badge.svg

[ci-link]: https://github.com/heroku/buildpacks-deb-packages/actions/workflows/ci.yml

[classic-apt-buildpack]: https://github.com/heroku/heroku-buildpack-apt

[cnb]: https://buildpacks.io/

[cnb-environment]: https://github.com/buildpacks/spec/blob/main/buildpack.md#environment

[cnb-layer]: https://github.com/buildpacks/spec/blob/main/buildpack.md#layer-types

[cnb-rebase]: https://buildpacks.io/docs/for-app-developers/concepts/rebase/

[debian-archive]: https://www.man7.org/linux/man-pages/man5/deb.5.html

[debian-binary-package]: https://www.debian.org/doc/debian-policy/ch-binary.html

[debian-repository-format]: https://wiki.debian.org/DebianRepository/Format

[debian-repository-uri]: https://wiki.debian.org/DebianRepository/Format#Overview

[heroku-cnbs]: https://github.com/heroku/buildpacks

[pack-install]: https://buildpacks.io/docs/for-platform-operators/how-to/integrate-ci/pack/

[package-config-file]: https://manpages.ubuntu.com/manpages/noble/en/man5/pc.5.html

[package-index-file]: https://wiki.debian.org/DebianRepository/Format#A.22Packages.22_Indices

[package-name-field]: https://www.debian.org/doc/debian-policy/ch-controlfields.html#package

[project-descriptor]: https://buildpacks.io/docs/reference/config/project-descriptor/

[registry-badge]: https://img.shields.io/badge/dynamic/json?url=https://registry.buildpacks.io/api/v1/buildpacks/heroku/deb-packages&label=version&query=$.latest.version&color=DF0A6B&logo=data:image/png;base64,iVBORw0KGgoAAAANSUhEUgAAADAAAAAwCAYAAABXAvmHAAAAAXNSR0IArs4c6QAACSVJREFUaAXtWQ1sFMcVnp/9ub3zHT7AOEkNOMYYp4CQQFBLpY1TN05DidI2NSTF0CBFQAOBNrTlp0a14sipSBxIG6UYHKCO2ka4SXD4SUuaCqmoJJFMCapBtcGYGqMkDgQ4++52Z2e3b87es+/s+wNHVSUPsnZv9s2b97335v0MCI2NMQ2MaeD/WgP4FqQnX//2K4tVWfa0X+9+q/N4dfgWeESXPPjUUd+cu+5cYmMcPvzawQOtrdVG9GMaLxkD+OZDex6WVeUgwhiZnH1g62bNX4+sPpLGXvEkdPNzLd93e9y/cCnabIQJCnz+2Q9rNs9tjCdM9ltK9nGkb5jYxYjIyDJDSCLSV0yFHCr/XsObvQH92X+8u/b0SGvi5zZUn1joc/u2qapajglB4XAfUlQPoqpyRzxtqt8ZA+AIcQnZEb6WZSKCMSZUfSTLg8vv/86e3b03AztO/u3p7pE2fvInfy70TpiwRVKU5YqqygbTEWL9lISaiDFujbQu2VzGAIYzs5HFDUQo8WKibMzy0Yr7Ht5Td/Nyd0NLS3VQ0FesOjDurtwvPaWp6gZVc080TR2FQn0xrAgxkWVkLD8aBQD9cti2hWwAQimdImHpJTplcmXppF11hcV3Z/n92RsVVbuHc4bCod4YwZ0fHACYCCyS4Rg1AM6+ts2R+JOpNF/Okl/PyvLCeQc/j9O4Q+88hQWY/j+0gCOI84ycD0oRNxnSAVCqgYUFgDbTMeoWiBeAcRNRm8ZPD/uNCYfIZg6bTzXxxQKw4YCboH3SH7WSCRNxIQCb6fhiAYA0JgAgaQAQFhC0mY6MAYAzUIj9KN3jZoJbUEhWqQYBAJxZqX0tjlHGACyLtzKmM0pl2YKwmHzYcIjBt0kyuBhJVEKGHkKQ2DqT8xv+NWPEF9uOtOVNLz8B6XcqJVI+JGIIm4l8HCNVVSLfbctG8X9wOBDCFOl6+FRI19c07TvQjNDZRMyGSw8zGRdzUS7zVsnfyJtfSTHZLMlKkQ1lhUhmQ4cAl5XlgTwQu43IC4TK4PN6t8nMHR093bvOHPtZbGoeyijJeyznJISJPhWVvjAxL9u/VsZoHZGUif1u1a9EIbjLpQ4CgN/gegiE7uW2uffzgFV34tCK/yTinc78bQNwNllY9nKRy+feBE6xnEpS9HwoihwBQIgEGgdfs81mHjaeeeftJ/7prL2d56gBcIQoXfzbUpXKVUSWy8QcgQgkPMi0+IeQnZ899sYThxza0XiOOoABoQhUpJUypusRBFyO0W/ea/vLH1FrU0bd1mgAvD0ecNDRzGrl9pgkXB1RvlQw5dEyrKpVEI8+Ni19+6Xzr9+yby57sNrnK5y12u3xPhIOB8+d7mhbv//tTQaetmanROX5JueNXfzs7+7rPH7LffS1Rw9+zZvt34glktv3yaev4IIZK25CZPCKiAqVYx+yccONa589f/Xq4RG7qgT6ICtXv7ZU83i2ujXvLAQdmwiVXZyX/Lppn8Fo7ilnnW6xDwjnz+R31B915tJ53lj8++mu3JytxKVUSrIGCdiC8juMcNE9KyHmObkDkhKUwJZhdnHbqOvsC+xBVw5FuqpEmyxZtv+rvmzXNk3THsCQlETTIgaB7NojKSU7m/Zik+SeNAZyhCJobMjnNv8TENcWXKz/KBFvMX9uQe2EKQUz18kedb3syhrPuI6sgcQpwjQAeNyRPsrHBu1FLMLNFspYbXvHH96Mfhx4WbSorsh/5/hNbpdnmaIoqmnGnk8RNq/IVkl9czNi2P8+G5LkhPOq8J1Z7Aa37YZAyNg5p7vh8tA96tE8ecl3f7pc9bi3aJq3EGiRCTxwnLQjAnAY9QMRJbHdrKO+2sttTR/OXrjZ/+Wpdz8JGt+gaFqOaFjiM7BY3w/ALtl79OgwAA5/URSqYJGwbV6yLf58e+DC/gc+OdZ3/VsNZdTr3+bSXPfCfRFiSWqupACcjWxhdmYGFU19b9bsudO9Xl9xpHSwYksHh148oVYCC9gljcfeTQjAoZfA4hQEDXGjxZcz41PP5Mn3K5Is6dBjxyncWRJ9plWNYmgJIR+5PZrnIZeqpuxvBXcCFWiqWtWRQriGCZKCW81zQw8N1kDBkBFJgA5NomdaACKLoSnh0DGJsjdx9Tm4DQELhKAXEBukC0Sck7ARRrKhAgi45Rhkl/AtfQAWRCj4x5jw+dSssbAAzrzDEn0xNyAgpLGHQJU+ACC2QCsscmhTAxAuhFDm+cpm4oIrIwAiqKUWCIgghIEFBABoTlINASCE4arEphCsU1EPfhcWIGDlVBYQEgi2ElSJBqWSgofE6UF2sW8WCM5AOwJI8gE9M9g2GGTIJUnMsgkAEQ6Yah3IDQAsIzUAEbmEGJJlsqW2jZ+DEr4Y7m2TCicEMFOcAXF4xRkx9eAbNy+fORcIZzHDJb8KGz4Ot9lUhwiTbEQAJLEAFOeQOyQUNINdjIWrIsbNy6sYr2quH0HS+DFVlImYi01itSW0D/8vgLLHjR/2TQgkah8Ra8HFTjGOa06f3A797SCTCwWry8DSVXBvWhoJBgksLlM/3N6rw1xICOoCwXXOAlAU1tvBqzumdL18JcY7cwp+MH2cJG8CaVZgqPBE/HeG2FSWZCTi9NAhHFxkXYOzbpvznd2dZ3b19Bwf8Qb3AJqpLCgsrYRC6ecqJjMM4A+lxFB2SCbiLlWGucF5RXRzFgNK6yAzwzX551+MVswxABxOefmP3etS5a2YSuVizjkfBAo9l0tzyCDbSqKC7YUIu/daOFB3pbUxrf721B0rc/w+9zrYfK2K5QlhcCvnfFCigUr6L0ucDA3KeR8iYO3U8y8M6+ZGBDAgIc0vWl5BEakiijQTYmhkWpEVEBwOELgUt+y3QtysuXT21ahGoujSePl3/qpiRVK2wO3KY1ClyuJ8YHATcDPIyhQFud6JbfKr1vZz+xehd0a8e08GICKC318xzpejrpUQ3UAkaZK4yoGU/HduWts72hsPpyFnSpL2wjWlFNFfSoSWipqIWVYP1J27rwcCL839eF9PMgYpATiLJ01eOs2jaU+D03508cK/9iHUkm6F4LBI+hTlc9m0BSsVSufcCBkvzu7afSHpgrGPYxoY00BEA/8FOPrYBqYsE44AAAAASUVORK5CYII=&labelColor=white

[registry-link]: https://registry.buildpacks.io/buildpacks/heroku/deb-packages

[release-file]: https://wiki.debian.org/DebianRepository/Format#A.22Release.22_files

[toml-array]: https://toml.io/en/v1.0.0#array

[toml-boolean]: https://toml.io/en/v1.0.0#boolean

[toml-inline-table]: https://toml.io/en/v1.0.0#inline-table

[toml-string]: https://toml.io/en/v1.0.0#string

[toml-table]: https://toml.io/en/v1.0.0#table
<|MERGE_RESOLUTION|>--- conflicted
+++ resolved
@@ -53,7 +53,6 @@
 
 ### Configuring Environment Variables
 
-<<<<<<< HEAD
 You can configure environment variables for the packages installed by this buildpack by defining them in the `project.toml` file. The environment variables are specified under the `env` key for each package.  There can be more than one environment variable defined for each package.
 
 During the build process, the buildpack will read the `project.toml` file and apply the specified environment variables. The `{install_dir}` placeholder will be replaced with the actual paths so the variables are available at both `build` and `launch` phases using [layer environment variables][cnb-environment].
@@ -62,12 +61,6 @@
 
 You can specify commands to be executed after the installation of each package by defining them in the project.toml file under the commands key for each package. These commands will be executed in the order they are listed.
 
-=======
-You can configure environment variables for the packages installed by this buildpack by defining them in the `project.toml` file. The environment variables are specified under the `env` key for each package.
-
-During the build process, the buildpack will read the `project.toml` file and apply the specified environment variables. The `{install_dir}` placeholder will be replaced with the actual paths so the variables are available at both `build` and `launch` phases using [layer environment variables][cnb-environment].
-
->>>>>>> 2e9918a1
 #### Example
 
 ```toml
@@ -81,22 +74,9 @@
     # string version of a dependency to install
     system-cron,
     # inline-table version of a dependency to install
-<<<<<<< HEAD
     { name = "git", env = { "GIT_EXEC_PATH" = "{install_dir}/usr/lib/git-core", "GIT_TEMPLATE_DIR" = "{install_dir}/usr/share/git-core/templates" }, commands = ["echo 'Git installed successfully'", "git --version"]},
     { name = "babeld" },
     { name = "ghostscript", skip_dependencies = true, force = true, env = { "GS_LIB" = "{install_dir}/var/lib/ghostscript" }, commands = ["echo Ghostscript installed successfully", "gs --version"]},
-=======
-    { name = "git", 
-      env = { "GIT_EXEC_PATH" = "{install_dir}/usr/lib/git-core", 
-              "GIT_TEMPLATE_DIR" = "{install_dir}/usr/share/git-core/templates" }
-    },
-    { name = "babeld" },
-    { name = "ghostscript",
-      skip_dependencies = true,
-      force = true,
-      env = { "GS_LIB" = "{install_dir}/var/lib/ghostscript" }
-    },
->>>>>>> 2e9918a1
 ]
 ```
 
@@ -133,13 +113,10 @@
 
               A table of environment variables to set for the package. The keys are the variable names and the values are the variable values. The `{build_dir}` placeholder can be used in the values and will be replaced with the actual build directory path.
 
-<<<<<<< HEAD
             - `commands` *__([array][toml-array], optional, default=[])__*
 
               A list of commands to execute after the package is installed. The commands will be executed in the order they are listed.
 
-=======
->>>>>>> 2e9918a1
 > [!TIP]
 > Users of the [heroku-community/apt][classic-apt-buildpack] can migrate their Aptfile to the above configuration by
 > adding a `project.toml` file with:
