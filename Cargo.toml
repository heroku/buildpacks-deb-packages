[package]
name = "buildpacks-apt"
edition = "2021"
rust-version = "1.76"

[dependencies]
<<<<<<< HEAD
commons = { git = "https://github.com/heroku/buildpacks-ruby", branch = "main" }
fun_run = "0.1"
indoc = "2"
libcnb = { version = "=0.17.0", features = ["trace"] }
=======
libcnb = "=0.18.0"
>>>>>>> 6285d49f
regex-lite = "0.1"
semver = "1"
serde = "1"
tempfile = "3"

[dev-dependencies]
libcnb-test = "=0.18.0"
indoc = "2"

[lints.rust]
unreachable_pub = "warn"
unsafe_code = "warn"
unused_crate_dependencies = "warn"

[lints.clippy]
panic_in_result_fn = "warn"
pedantic = "warn"
unwrap_used = "warn"<|MERGE_RESOLUTION|>--- conflicted
+++ resolved
@@ -4,14 +4,10 @@
 rust-version = "1.76"
 
 [dependencies]
-<<<<<<< HEAD
 commons = { git = "https://github.com/heroku/buildpacks-ruby", branch = "main" }
 fun_run = "0.1"
 indoc = "2"
-libcnb = { version = "=0.17.0", features = ["trace"] }
-=======
 libcnb = "=0.18.0"
->>>>>>> 6285d49f
 regex-lite = "0.1"
 semver = "1"
 serde = "1"
@@ -19,7 +15,6 @@
 
 [dev-dependencies]
 libcnb-test = "=0.18.0"
-indoc = "2"
 
 [lints.rust]
 unreachable_pub = "warn"
