--- conflicted
+++ resolved
@@ -9,17 +9,14 @@
 fun_run = "0.1"
 indoc = "2"
 libcnb = { version = "=0.17.0", features = ["trace"] }
-<<<<<<< HEAD
+regex-lite = "0.1"
 semver = "1"
-=======
-regex-lite = "0.1"
->>>>>>> b27a875f
 serde = "1"
 tempfile = "3"
 
 [dev-dependencies]
 libcnb-test = "=0.17.0"
-regex = "1"
+indoc = "2"
 
 [profile.release]
 strip = true