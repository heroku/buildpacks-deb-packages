--- conflicted
+++ resolved
@@ -9,13 +9,10 @@
 
 ### Added
 
-<<<<<<< HEAD
 - Support the `force` option when declaring a package to install so the user can control if, when the package is already
   on the system, it should be skipped or forcibly installed. ([#66](https://github.com/heroku/buildpacks-deb-packages/pull/66))
-=======
 - Support for `BP_LOG_LEVEL` environment variable to control verbosity of buildpack output.
   ([#60](https://github.com/heroku/buildpacks-deb-packages/pull/60))
->>>>>>> 1b0631ae
 
 ### Changed
 
