--- conflicted
+++ resolved
@@ -1,4 +1,9 @@
-<<<<<<< HEAD
+//! All integration tests are skipped by default (using the `ignore` attribute)
+//! since performing builds is slow. To run them use: `cargo test -- --ignored`.
+
+// Required due to: https://github.com/rust-lang/rust/issues/95513
+#![allow(unused_crate_dependencies)]
+
 mod macros;
 
 use libcnb::data::buildpack_id;
@@ -111,11 +116,4 @@
     with_config(&mut build_config);
 
     TestRunner::default().build(build_config, test_body);
-}
-=======
-//! All integration tests are skipped by default (using the `ignore` attribute)
-//! since performing builds is slow. To run them use: `cargo test -- --ignored`.
-
-// Required due to: https://github.com/rust-lang/rust/issues/95513
-#![allow(unused_crate_dependencies)]
->>>>>>> 6285d49f
+}